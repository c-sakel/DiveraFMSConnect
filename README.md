# DiveraFMSConnect Python Version

This repository originally contained a Windows service written in C# for synchronising vehicle status data between Divera 24/7 and Feuersoftware Connect.  
This Python script provides the same functionality so that it can easily run on Linux systems. The Windows-specific project files have been removed so that only the Python implementation remains.


## Installing Python and pip on Debian/Ubuntu
If Python 3 and pip are not yet installed you can install them with:
```bash
sudo apt update
sudo apt install python3 python3-pip
```

## Usage

1. Install the required dependencies:
   ```bash
   pip install -r requirements.txt
   ```
2. Copy `config.ini` and adjust the values (API keys, vehicle IDs, timer interval).
3. Run the service:
   ```bash
   python diverafmsconnect.py
   ```

The script performs an initial synchronisation and then periodically syncs the status of all configured vehicles. The interval must not be less than 30 seconds.
<<<<<<< HEAD
Only when the vehicle's coordinates change will an update be sent to Feuersoftware.
=======
>>>>>>> e392810e

## Running as a systemd service

To run the script automatically at boot you can use a systemd service. A sample
unit file `diverafmsconnect.service` is included in this repository.

1. Copy the file to `/etc/systemd/system/`:
   ```bash
   sudo cp diverafmsconnect.service /etc/systemd/system/
   ```
2. Adjust the paths inside the service file if you placed the repository
   elsewhere. By default it expects the code in `/opt/diverafmsconnect` and runs
   `python3` on the `diverafmsconnect.py` script.
3. Reload systemd and enable the service so it starts on boot:
   ```bash
   sudo systemctl daemon-reload
   sudo systemctl enable --now diverafmsconnect.service
   ```
4. Check the status with:
   ```bash
   sudo systemctl status diverafmsconnect.service
   ```<|MERGE_RESOLUTION|>--- conflicted
+++ resolved
@@ -24,10 +24,7 @@
    ```
 
 The script performs an initial synchronisation and then periodically syncs the status of all configured vehicles. The interval must not be less than 30 seconds.
-<<<<<<< HEAD
-Only when the vehicle's coordinates change will an update be sent to Feuersoftware.
-=======
->>>>>>> e392810e
+
 
 ## Running as a systemd service
 
